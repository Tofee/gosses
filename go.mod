module gosses

go 1.16

require (
	github.com/labstack/echo/v4 v4.3.0
<<<<<<< HEAD
	github.com/rs/zerolog v1.22.0
	github.com/ziflex/lecho/v2 v2.3.1
=======
	github.com/rs/zerolog v1.23.0
	github.com/ziflex/lecho/v2 v2.3.0
>>>>>>> 4a8274e3
)<|MERGE_RESOLUTION|>--- conflicted
+++ resolved
@@ -4,11 +4,6 @@
 
 require (
 	github.com/labstack/echo/v4 v4.3.0
-<<<<<<< HEAD
-	github.com/rs/zerolog v1.22.0
+	github.com/rs/zerolog v1.23.0
 	github.com/ziflex/lecho/v2 v2.3.1
-=======
-	github.com/rs/zerolog v1.23.0
-	github.com/ziflex/lecho/v2 v2.3.0
->>>>>>> 4a8274e3
 )