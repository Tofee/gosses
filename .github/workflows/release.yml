--- conflicted
+++ resolved
@@ -11,11 +11,7 @@
 
     steps:
       - name: Checkout
-<<<<<<< HEAD
-        uses: actions/checkout@v3
-=======
         uses: actions/checkout@v3.0.1
->>>>>>> 272c3ade
         with:
           token: ${{ secrets.API_GITHUB_TOKEN }}
           submodules: true
@@ -56,11 +52,7 @@
 
     steps:
       - name: Checkout
-<<<<<<< HEAD
-        uses: actions/checkout@v3
-=======
         uses: actions/checkout@v3.0.1
->>>>>>> 272c3ade
         with:
           token: ${{ secrets.API_GITHUB_TOKEN }}
           submodules: true
